# Copyright (c) 2022 PaddlePaddle Authors. All Rights Reserved.
#
# Licensed under the Apache License, Version 2.0 (the "License");
# you may not use this file except in compliance with the License.
# You may obtain a copy of the License at
#
#     http://www.apache.org/licenses/LICENSE-2.0
#
# Unless required by applicable law or agreed to in writing, software
# distributed under the License is distributed on an "AS IS" BASIS,
# WITHOUT WARRANTIES OR CONDITIONS OF ANY KIND, either express or implied.
# See the License for the specific language governing permissions and
# limitations under the License.
import os
import time
<<<<<<< HEAD
import numpy as np
from visualdl import LogWriter
=======

import numpy as np
>>>>>>> 7cd44cd8
import paddle
from paddle.distributed.fleet import auto
from paddle.incubate.optimizer.functional.bfgs import minimize_bfgs
<<<<<<< HEAD
from . import utils
from .. import config, logging
"""This *.py file is the solver class of PDSC"""
=======
from paddle.incubate.optimizer.functional.lbfgs import minimize_lbfgs
from visualdl import LogWriter

from .. import config
from .. import logging
from . import utils

>>>>>>> 7cd44cd8
__all__ = ["Solver"]


class DataSetStatic(paddle.io.Dataset):
    def __init__(self, nsamples, inputs_labels):
        self.inputs = inputs_labels
        self.nsamples = nsamples

    def __getitem__(self, idx):
        return self.inputs

    def __len__(self):
        return self.nsamples


class ModelStatic(paddle.nn.Layer):
    def __init__(self, pde, algo, ninputs, inputs_attr, nlabels, labels_attr):
        super(ModelStatic, self).__init__()
        self.pde = pde
        self.algo = algo
        self.ninputs = ninputs
        self.inputs_attr = inputs_attr
        self.nlabels = nlabels
        self.labels_attr = labels_attr

        self.algo.net.make_network()

    def forward(self, *inputs_labels):
        for input in inputs_labels:
            input.stop_gradient = False

        self.loss, self.outs, self.loss_details = self.algo.compute(
            None,
            *inputs_labels,
            ninputs=self.ninputs,
            inputs_attr=self.inputs_attr,
            nlabels=self.nlabels,
            labels_attr=self.labels_attr,
            pde=self.pde
        )

        auto.fetch(self.loss_details[0], "eq_loss")
        auto.fetch(self.loss_details[1], "bc_loss")
        auto.fetch(self.loss_details[2], "ic_loss")
        auto.fetch(self.loss_details[3], "data_loss")

        return self.loss, self.outs  # TODO: add outs


def loss_func(x, y):

    # print("\n ********** loss_func done ****  \n")
    return x


class Solver(object):
    """
    Solver

    Parameters:
        pde(paddlescience.pde): The PDE used in the solver.
        algo(Algorithm): The algorithm used in the solver.
        opt(paddlescience.Optimizer, optional): The optimizer used in the solver.

    Example:
        >>> # 1. train
        >>> import paddlescience as psci
        >>> solver = psci.solver.Solver(pde=pde_disc, algo=algo, opt=opt)
        >>> solution = solver.solve()

        >>> # 2. predict
        >>> import paddlescience as psci
        >>> solver = psci.solver.Solver(pde=pde_disc, algo=algo)
        >>> solution = solver.predict()
    """

    # init
    def __init__(
        self,
        pde,
        algo,
        opt=None,
        data_driven=False,
        lr_scheduler=None,
        lr_update_method="epoch",
        train_dataloader=None,
        valid_dataloader=None,
    ):
        super(Solver, self).__init__()

        self.pde = pde
        self.algo = algo
        self.opt = opt
        self._dtype = config._dtype

        self.data_driven = data_driven
        self.lr_scheduler = lr_scheduler

        assert lr_update_method in [
            "epoch",
            "step",
        ], "invalid lr update method: {!r}".format(lr_update_method)
        self.lr_update_method = lr_update_method

        assert (train_dataloader is not None and valid_dataloader is not None) or (
            train_dataloader is None and valid_dataloader is None
        )
        self.train_dataloader = train_dataloader
        self.valid_dataloader = valid_dataloader

        if paddle.in_dynamic_mode():
            if data_driven is False:
                self.__init_dynamic()
        else:
            if paddle.distributed.get_world_size() == 1:
                self.__init_static()
            else:
                self.__init_static_auto_dist()

    # solve (train)
    def solve(
        self,
        num_epoch=2,
        bs=None,
        checkpoint_freq=1000,
        checkpoint_path="./checkpoint/",
    ):
        if paddle.in_dynamic_mode():
            if self.data_driven is False:
                return self.__solve_dynamic(
                    num_epoch, bs, checkpoint_freq, checkpoint_path
                )
            else:
                return self.__solve_dynamic_data_driven(
                    num_epoch, bs, checkpoint_freq, checkpoint_path
                )
        else:
            if paddle.distributed.get_world_size() == 1:
                return self.__solve_static(
                    num_epoch, bs, checkpoint_freq, checkpoint_path
                )
            else:
                return self.__solve_static_auto_dist(num_epoch, bs, checkpoint_freq)

    # predict (infer)
    def predict(self):
        if paddle.in_dynamic_mode():
            return self.__predict_dynamic()
        else:
            if paddle.distributed.get_world_size() == 1:
                return self.__predict_static()
            else:
                return self.__predict_static_auto_dist()

    # init dynamic
    def __init_dynamic(self):
        # """
        # Train the network with respect to num_epoch.

        # Parameters:
        #     -num_epoch(int): Optional, default 1000. Number of epochs.
        #     -batch_size(int|None): Under develop. Optional, default None.
        #       How many sample points are used as a batch during training.
        #     -checkpoint_freq(int): Under develop. Optional, default 1000.
        #       How many epochs to store the training status once.

        # Return:
        #     solution(Callable):A python func functhion that takes
        #       a GeometryDiscrete as input and a numpy array as outputs.

        # Example:
        #     >>> import paddlescience as psci
        #     >>> solver = psci.solver.Solver(algo=algo, opt=opt)
        #     >>> solution = solver.solve(num_epoch=10000)
        #     >>> rslt = solution(geo)
        # """

        # create inputs/labels and its attributes
        inputs, inputs_attr = self.algo.create_inputs(self.pde)
        self.inputs = inputs
        self.inputs_attr = inputs_attr

        if self.opt is not None:
            labels, labels_attr = self.algo.create_labels(self.pde)
            self.labels = labels
            self.labels_attr = labels_attr

    # solve static
    def __solve_dynamic(self, num_epoch, bs, checkpoint_freq, checkpoint_path):

        inputs = self.inputs
        inputs_attr = self.inputs_attr
        labels = self.labels
        labels_attr = self.labels_attr

        # number of inputs and labels
        ninputs = len(inputs)
        nlabels = len(labels)

        # convert inputs to tensor
        for i in range(ninputs):
            inputs[i] = paddle.to_tensor(
                inputs[i], dtype=self._dtype, stop_gradient=False
            )

        # convert label to tensor
        for i in range(nlabels):
            labels[i] = paddle.to_tensor(
                labels[i], dtype=self._dtype, stop_gradient=False
            )

        inputs_labels = inputs + labels  # tmp to one list

        print("Dynamic Graph is Currently in Use.")
        if config.visualdl_enabled() == True:
            writer_loss = LogWriter(logdir=checkpoint_path + "visualDL/loss")
            writer_eq_loss = LogWriter(logdir=checkpoint_path + "visualDL/eq_loss")
            writer_bc_loss = LogWriter(logdir=checkpoint_path + "visualDL/bc_loss")
            writer_ic_loss = LogWriter(logdir=checkpoint_path + "visualDL/ic_loss")
            writer_data_loss = LogWriter(logdir=checkpoint_path + "visualDL/data_loss")
        # Adam optimizer
        if isinstance(self.opt, paddle.optimizer.AdamW) or isinstance(
            self.opt, paddle.optimizer.Adam
        ):

            # record time
            timer = utils.Timer()
            tipc_test_mode = True
            if tipc_test_mode is True:  # tipc test
                # N个Step打印1条日志时，reader_cost为N个Step数据加载用时的平均值，全量训练，N=1
                N_print = 1
                Rn = np.zeros((N_print, 1))  # 每Step reader用时为：R1, R2,...Rn
                Tn = np.zeros((N_print, 1))  # 每Step训练用时：T1, T2,...Tn
                Sn = np.zeros((N_print, 1))  # 每Step 单卡BatchSize 为S1, S2,...Sn
                Sn[0] = 1  # Full batch training
                time_point = np.zeros((num_epoch + 1, 1))
                samples = 0  # samples代表上次打印到本次打印，新完成训练的样本数量
                for i in range(ninputs):
                    samples += inputs[i].shape[0]
                time_point[0] = time.perf_counter()
                reader_cost = 0

            for epoch in range(num_epoch):

                # TODO: error out num_epoch==0
                # forward computation start, log the time for test_tipc
                time_start = time.perf_counter()
                loss, outs, loss_details = self.algo.compute(
                    None,
                    *inputs_labels,
                    ninputs=ninputs,
                    inputs_attr=inputs_attr,
                    nlabels=nlabels,
                    labels_attr=labels_attr,
<<<<<<< HEAD
                    pde=self.pde)
                if tipc_test_mode is True:  # tipc test
                    time_end = time.perf_counter()
                    time_forward_cost = time_end - time_start
                    batch_cost = reader_cost + time_forward_cost
                    avg_reader_cost = np.sum(Rn) / N_print
                    Tn[0] = batch_cost
                    avg_batch_cost = avg_reader_cost + np.sum(Tn) / N_print
                    avg_samples = np.sum(Sn) / N_print
                    ips = samples / batch_cost
=======
                    pde=self.pde
                )
>>>>>>> 7cd44cd8

                loss.backward()
                self.opt.step()
                self.opt.clear_grad()

                print(
                    "epoch: " + str(epoch + 1),
                    " loss:",
                    float(loss),
                    " eq loss:",
                    float(loss_details[0]),
                    " bc loss:",
                    float(loss_details[1]),
                    " ic loss:",
                    float(loss_details[2]),
                    " data loss:",
                    float(loss_details[3]),
                )

                if tipc_test_mode is True:  # tipc test
                    print(f'..., ... , loss: \
                        {float(loss)}, avg_reader_cost: \
                        {avg_reader_cost} sec, avg_batch_cost: \
                        {avg_batch_cost} sec, avg_samples: \
                        {avg_samples}, ips: \
                        {ips} samples/s')

                # write loss for visual DL
                if config.visualdl_enabled() == True:
                    writer_loss.add_scalar(tag="loss", step=epoch, value=float(loss))
                    writer_eq_loss.add_scalar(
                        tag="detail_loss", step=epoch, value=float(loss_details[0])
                    )
                    writer_bc_loss.add_scalar(
                        tag="detail_loss", step=epoch, value=float(loss_details[1])
                    )
                    writer_ic_loss.add_scalar(
                        tag="detail_loss", step=epoch, value=float(loss_details[2])
                    )
                    writer_data_loss.add_scalar(
                        tag="detail_loss", step=epoch, value=float(loss_details[3])
                    )

                if (epoch + 1) % checkpoint_freq == 0:
                    paddle.save(
                        self.algo.net.state_dict(),
                        checkpoint_path
                        + "dynamic_net_params_"
                        + str(epoch + 1)
                        + ".pdparams",
                    )
                    paddle.save(
                        self.opt.state_dict(),
                        checkpoint_path
                        + "dynamic_opt_params_"
                        + str(epoch + 1)
                        + ".pdopt",
                    )

            # print time
            timer.end()
            timer.print()

            for i in range(len(outs)):
                outs[i] = outs[i].numpy()

            return outs
        # L-bfgs optimizer
        elif self.opt is minimize_lbfgs or self.opt is minimize_bfgs:

            def _f(x):
                self.algo.net.reconstruct(x)
                loss, self.outs, self.loss_details = self.algo.compute(
                    None,
                    *inputs_labels,
                    ninputs=ninputs,
                    inputs_attr=inputs_attr,
                    nlabels=nlabels,
                    labels_attr=labels_attr,
                    pde=self.pde
                )
                return loss

            x0 = self.algo.net.flatten_params()

            for epoch in range(num_epoch):
                results = self.opt(
                    _f,
                    x0,
                    initial_inverse_hessian_estimate=None,
                    line_search_fn="strong_wolfe",
                    dtype=config._dtype,
                )
                x0 = results[2]

                print(
                    "epoch: " + str(epoch + 1),
                    " loss:",
                    float(results[3]),
                    " eq loss:",
                    float(self.loss_details[0]),
                    " bc loss:",
                    float(self.loss_details[1]),
                    " ic loss:",
                    float(self.loss_details[2]),
                    " data loss:",
                    float(self.loss_details[3]),
                )

                # write loss for visual DL
                if config.visualdl_enabled() == True:
                    writer_loss.add_scalar(
                        tag="loss", step=epoch, value=float(results[3])
                    )
                    writer_eq_loss.add_scalar(
                        tag="detail_loss", step=epoch, value=float(self.loss_details[0])
                    )
                    writer_bc_loss.add_scalar(
                        tag="detail_loss", step=epoch, value=float(self.loss_details[1])
                    )
                    writer_ic_loss.add_scalar(
                        tag="detail_loss", step=epoch, value=float(self.loss_details[2])
                    )
                    writer_data_loss.add_scalar(
                        tag="detail_loss", step=epoch, value=float(self.loss_details[3])
                    )

                if (epoch + 1) % checkpoint_freq == 0:
                    paddle.save(
                        self.algo.net.state_dict(),
                        checkpoint_path
                        + "dynamic_net_params_"
                        + str(epoch + 1)
                        + ".pdparams",
                    )

            self.algo.net.reconstruct(x0)

            for i in range(len(self.outs)):
                self.outs[i] = self.outs[i].numpy()

            return self.outs
        else:
            print("Please specify the optimizer, now only the adam, "
                  "lbfgs and bfgs optimizers are supported.")
            exit()

        # close writer in visual DL
        if config.visualdl_enabled() == True:
            writer_loss.close()
            writer_eq_loss.close()
            writer_bc_loss.close()
            writer_ic_loss.close()
            writer_data_loss.close()

    def __solve_dynamic_data_driven(
        self, num_epoch, bs, checkpoint_freq, checkpoint_path
    ):

        logger = logging.get_logger(log_file=os.path.join(checkpoint_path, "train.log"))
        if config.visualdl_enabled() == True:
            vdl_writer = LogWriter(
                logdir=os.path.join(checkpoint_path, "visualDL/loss")
            )

        # for train
        for epoch in range(num_epoch):
            loss_total = 0
            total_batch = len(self.train_dataloader)
            for idx, batch in enumerate(self.train_dataloader):

                losses = self.algo.compute(**batch)
                loss = losses["loss"]
                loss_total += loss
                cur_lr = self.opt.get_lr()
                if idx % 10 == 0 or idx + 1 == total_batch:
                    logger.info(
                        "epoch: [{}/{}], iter: [{}/{}], lr: {:.5f}, loss {:.5f}".format(
                            epoch, num_epoch, idx, total_batch, cur_lr, loss.item()
                        )
                    )
                step = epoch * total_batch + idx
                if config.visualdl_enabled() == True:
                    vdl_writer.add_scalar("loss", loss.item(), step)

                loss.backward()
                self.opt.step()
                self.opt.clear_grad()
                if self.lr_update_method == "step":
                    self.lr_scheduler.step((epoch + 1) + float(idx) / total_batch)

            if self.lr_update_method == "epoch":
                self.lr_scheduler.step()
            logger.info(
                "epoch: [{}/{}], lr: {:.5f}, avg_loss {:.5f}".format(
                    epoch, num_epoch, cur_lr, loss_total.item() / total_batch
                )
            )

            if (epoch + 1) % checkpoint_freq == 0 or epoch == num_epoch - 1:
                # for eval
                total_batch = len(self.valid_dataloader)
                loss_total = 0
                for idx, batch in enumerate(self.valid_dataloader):
                    batch["visu_dir"] = os.path.join(
                        checkpoint_path, "visu/{}".format(epoch + 1)
                    )
                    losses = self.algo.eval(**batch)
                    loss_total = loss_total + losses["loss"]
                    if idx % 10 == 0 or idx + 1 == total_batch:
                        logger.info(
                            "eval iter: [{}/{}], loss {:.5f}".format(
                                idx, total_batch, float(loss_total / (idx + 1))
                            )
                        )
                avg_loss = loss_total.item() / total_batch
                logger.info("eval avg_loss {:.5f}".format(avg_loss))

                paddle.save(
                    self.algo.net.state_dict(),
                    checkpoint_path
                    + "dynamic_net_params_"
                    + str(epoch + 1)
                    + ".pdparams",
                )
                paddle.save(
                    self.opt.state_dict(),
                    checkpoint_path + "dynamic_opt_params_" + str(epoch + 1) + ".pdopt",
                )

        if config.visualdl_enabled() == True:
            vdl_writer.close()

    # predict dynamic
    def __predict_dynamic(self):
        # create inputs
        inputs, inputs_attr = self.algo.create_inputs(self.pde)

        # convert inputs to tensor
        for i in range(len(inputs)):
            inputs[i] = paddle.to_tensor(
                inputs[i], dtype=self._dtype, stop_gradient=False
            )

        outs = self.algo.compute_forward(None, *inputs)

        for i in range(len(outs)):
            outs[i] = outs[i].numpy()

        return outs

    # init static
    def __init_static(self):
        # create inputs/labels and its attributes
        inputs, inputs_attr = self.algo.create_inputs(self.pde)
        self.inputs = inputs
        self.inputs_attr = inputs_attr

        if self.opt is not None:
            if config.prim_enabled() and self.pde.geometry.user is not None:
                labels, labels_attr = self.algo.create_labels(
                    self.pde,
                    interior_shape=len(self.pde.geometry.interior),
                    supervised_shape=len(self.pde.geometry.user),
                )
            else:
                labels, labels_attr = self.algo.create_labels(self.pde)
            self.labels = labels
            self.labels_attr = labels_attr

        place = paddle.CUDAPlace(0)
        self.exe = paddle.static.Executor(place)

        if self.opt is not None:
            # number of inputs and labels
            ninputs = len(self.inputs)
            nlabels = len(self.labels)

            inputs_labels = list()

            self.train_program = paddle.static.Program()
            self.startup_program = paddle.static.Program()

            # construct train program
            with paddle.static.program_guard(self.train_program, self.startup_program):

                # dynamic mode: make network in net's constructor
                # static  mode: make network here
                self.algo.net.make_network()

                # inputs
                for i in range(len(self.inputs)):
                    # inputs
                    input = paddle.static.data(
                        name="input" + str(i),
                        shape=self.inputs[i].shape,
                        dtype=self._dtype,
                    )
                    input.stop_gradient = False
                    inputs_labels.append(input)

                for i in range(len(self.labels)):
                    # labels
                    label = paddle.static.data(
                        name="label" + str(i),
                        shape=self.labels[i].shape,
                        dtype=self._dtype,
                    )
                    label.stop_gradient = False
                    inputs_labels.append(label)

                self.loss, self.outs, self.loss_details = self.algo.compute(
                    None,
                    *inputs_labels,
                    ninputs=ninputs,
                    inputs_attr=self.inputs_attr,
                    nlabels=nlabels,
                    labels_attr=self.labels_attr,
                    pde=self.pde
                )

                if self.opt is minimize_lbfgs or self.opt is minimize_bfgs:
                    assert (
                        paddle.in_dynamic_mode()
                    ), "The lbfgs and bfgs optimizer is only supported in dynamic graph"
                self.opt.minimize(self.loss)

                # new ad
                if config.prim_enabled() and not config.cinn_enabled():
                    config.prim2orig()

            # startup program
            self.exe.run(self.startup_program)

    # solve static
    def __solve_static(self, num_epoch, bs, checkpoint_freq, checkpoint_path):
        inputs = self.inputs
        labels = self.labels

        # feeds inputs
        feeds = dict()
        for i in range(len(inputs)):
            feeds["input" + str(i)] = inputs[i]

        # feeds labels
        for i in range(len(labels)):
            feeds["label" + str(i)] = labels[i]

        # fetch loss and net's outputs
        fetches = [self.loss.name]
        for out in self.outs:
            fetches.append(out.name)
        # fetch loss_details' outputs
        for loss_detail in self.loss_details:
            fetches.append(loss_detail.name)

        # load model
        if self.algo.net.params_path is not None:
            state_dict = paddle.load(self.algo.net.params_path)
            self.train_program.set_state_dict(state_dict)

        # main loop
        print("Static Graph is Currently in Use.")
        if config.prim_enabled():
            print("Optimized AD is Currently in Use")

        if config.visualdl_enabled() == True:
            writer_loss = LogWriter(logdir=checkpoint_path + "visualDL/loss")
            writer_eq_loss = LogWriter(logdir=checkpoint_path + "visualDL/eq_loss")
            writer_bc_loss = LogWriter(logdir=checkpoint_path + "visualDL/bc_loss")
            writer_ic_loss = LogWriter(logdir=checkpoint_path + "visualDL/ic_loss")
            writer_data_loss = LogWriter(logdir=checkpoint_path + "visualDL/data_loss")

        if config.cinn_enabled():
            begin = time.time()
            print("CINN is currently used.")
            compiled_program = utils.cinn_compile(
                self.train_program, self.loss.name, fetches
            )
        else:
            compiled_program = self.train_program

        # record time
        timer = utils.Timer()

        for epoch in range(num_epoch):
            rslt = self.exe.run(compiled_program, feed=feeds, fetch_list=fetches)
            print(
                "epoch: " + str(epoch + 1),
                "loss: ",
                rslt[0],
                " eq loss:",
                rslt[-4],
                " bc loss:",
                rslt[-3],
                " ic loss:",
                rslt[-2],
                " data loss:",
                rslt[-1],
            )

            # write loss for visual DL
            if config.visualdl_enabled() == True:
                writer_loss.add_scalar(tag="loss", step=epoch, value=rslt[0])
                writer_eq_loss.add_scalar(tag="detail_loss", step=epoch, value=rslt[-4])
                writer_bc_loss.add_scalar(tag="detail_loss", step=epoch, value=rslt[-3])
                writer_ic_loss.add_scalar(tag="detail_loss", step=epoch, value=rslt[-2])
                writer_data_loss.add_scalar(
                    tag="detail_loss", step=epoch, value=rslt[-1]
                )

            if (epoch + 1) % checkpoint_freq == 0:
                paddle.save(
                    self.train_program.state_dict(),
                    checkpoint_path
                    + "static_model_params_"
                    + str(epoch + 1)
                    + ".pdparams",
                )

            if config.cinn_enabled():
                if epoch == 0:
                    first_step_cost = time.time() - begin
                elif epoch == 9:
                    paddle.device.cuda.synchronize()
                    begin = time.time()
                elif epoch == num_epoch - 1:
                    paddle.device.cuda.synchronize()
                    end = time.time()
                    print("First step cost {} s".format(first_step_cost))
                    print(
                        "{} epoch(10~{}) cost {} s".format(
                            num_epoch - 10, num_epoch, end - begin
                        )
                    )
        # print time
        timer.end()
        timer.print()

        # close writer in visual DL
        if config.visualdl_enabled() == True:
            writer_loss.close()
            writer_eq_loss.close()
            writer_bc_loss.close()
            writer_ic_loss.close()
            writer_data_loss.close()

        return rslt[1:-4]

    # predict static
    def __predict_static(self):
        self.startup_program = paddle.static.Program()
        self.predict_program = paddle.static.Program()

        # construct predict program
        with paddle.static.program_guard(self.predict_program, self.startup_program):
            with paddle.utils.unique_name.guard():

                self.algo.net.make_network()
                ins = list()
                for i in range(len(self.inputs)):
                    ishape = list(self.inputs[i].shape)
                    ishape[0] = -1
                    input = paddle.static.data(
                        name="input" + str(i), shape=ishape, dtype=self._dtype
                    )
                    input.stop_gradient = False
                    ins.append(input)

                self.outs_predict = self.algo.compute_forward(None, *ins)

        # startup program
        self.exe.run(self.startup_program)

        # feeds inputs
        feeds = dict()
        for i in range(len(self.inputs)):
            feeds["input" + str(i)] = self.inputs[i]

        # fetch outputs
        fetches = list()
        for out in self.outs_predict:
            fetches.append(out.name)

        # load model
        if self.algo.net.params_path is not None:
            state_dict = paddle.load(self.algo.net.params_path)
            self.predict_program.set_state_dict(state_dict)
        else:
            assert 0, "Please specify the path and name of the static model."

        # run
        rslt = self.exe.run(self.predict_program, feed=feeds, fetch_list=fetches)

        return rslt

    # init in static mode with auto dist
    def __init_static_auto_dist(self):

        # create inputs/labels and its attributes
        inputs, inputs_attr = self.algo.create_inputs(self.pde)
        labels, labels_attr = self.algo.create_labels(self.pde)

        self.inputs = inputs
        self.inputs_attr = inputs_attr
        self.labels = labels
        self.labels_attr = labels_attr

        # number of inputs and labels
        ninputs = len(inputs)
        nlabels = len(labels)

        # strategy
        dist_strategy = auto.Strategy()
        dist_strategy.auto_mode = "semi"
        dist_strategy.gradient_scale = False

        self.model = ModelStatic(
            self.pde, self.algo, ninputs, inputs_attr, nlabels, labels_attr
        )

        # engine
        self.engine = auto.Engine(
            self.model, loss_func, self.opt, strategy=dist_strategy
        )

    # solve in static mode with auto dist
    def __solve_static_auto_dist(self, num_epoch, bs, checkpoint_freq):

        # inputs and its attributes
        inputs = self.inputs
        inputs_attr = self.inputs_attr
        labels = self.labels
        labels_attr = self.labels_attr

        # dataset
        train_dataset = DataSetStatic(num_epoch, inputs + labels)

        timer = utils.Timer()

        # train
        self.engine.fit(train_dataset, len(inputs + labels), batch_size=None)

        # predict
        self.predict_auto_dist_program = paddle.fluid.Program()
        with paddle.static.program_guard(self.predict_auto_dist_program):
            with paddle.utils.unique_name.guard():

                self.algo.net.make_network()
                ins = list()
                for i in range(len(inputs)):
                    ishape = list(inputs[i].shape)
                    ishape[0] = -1
                    input = paddle.static.data(
                        name="input" + str(i), shape=ishape, dtype=self._dtype
                    )
                    input.stop_gradient = False
                    ins.append(input)

                self.outs_predict = self.algo.compute_forward(None, *ins)

        # feeds inputs
        feeds = dict()
        for i in range(len(inputs)):
            feeds["input" + str(i)] = inputs[i]

        # fetch_list
        fetches = []
        for out in self.outs_predict:
            fetches.append(out.name)

        rslt = self.engine._executor.run(
            self.predict_auto_dist_program, feed=feeds, fetch_list=fetches
        )

        timer.end()
        timer.print()

        return rslt

    # predict static auto-dist
    def __predict_static_auto_dist(self):

        # create inputs and its attributes
        inputs, inputs_attr = self.algo.create_inputs(self.pde)

        # feeds inputs
        feeds = dict()
        for i in range(len(inputs)):
            feeds["input" + str(i)] = inputs[i]

        # fetch_list
        fetches = []
        for out in self.outs_predict:
            fetches.append(out.name)

        rslt = self.engine._executor.run(
            self.predict_auto_dist_program, feed=feeds, fetch_list=fetches
        )
        return rslt

    def feed_data_interior_cur(self, data):
        self.labels = self.algo.feed_data_interior_cur(
            self.labels, self.labels_attr, data
        )

    def feed_data_user_cur(self, data):
        self.labels = self.algo.feed_data_user_cur(self.labels, self.labels_attr, data)

    def feed_data_user_next(self, data):
        self.labels = self.algo.feed_data_user_next(self.labels, self.labels_attr, data)

    def feed_data_user(self, data):
        self.feed_data_user_next(data)<|MERGE_RESOLUTION|>--- conflicted
+++ resolved
@@ -11,23 +11,14 @@
 # WITHOUT WARRANTIES OR CONDITIONS OF ANY KIND, either express or implied.
 # See the License for the specific language governing permissions and
 # limitations under the License.
+"""This *.py file is the solver class of PDSC"""
 import os
 import time
-<<<<<<< HEAD
+
 import numpy as np
-from visualdl import LogWriter
-=======
-
-import numpy as np
->>>>>>> 7cd44cd8
 import paddle
 from paddle.distributed.fleet import auto
 from paddle.incubate.optimizer.functional.bfgs import minimize_bfgs
-<<<<<<< HEAD
-from . import utils
-from .. import config, logging
-"""This *.py file is the solver class of PDSC"""
-=======
 from paddle.incubate.optimizer.functional.lbfgs import minimize_lbfgs
 from visualdl import LogWriter
 
@@ -35,7 +26,6 @@
 from .. import logging
 from . import utils
 
->>>>>>> 7cd44cd8
 __all__ = ["Solver"]
 
 
@@ -74,7 +64,7 @@
             inputs_attr=self.inputs_attr,
             nlabels=self.nlabels,
             labels_attr=self.labels_attr,
-            pde=self.pde
+            pde=self.pde,
         )
 
         auto.fetch(self.loss_details[0], "eq_loss")
@@ -290,8 +280,9 @@
                     inputs_attr=inputs_attr,
                     nlabels=nlabels,
                     labels_attr=labels_attr,
-<<<<<<< HEAD
-                    pde=self.pde)
+                    pde=self.pde,
+                )
+
                 if tipc_test_mode is True:  # tipc test
                     time_end = time.perf_counter()
                     time_forward_cost = time_end - time_start
@@ -301,10 +292,6 @@
                     avg_batch_cost = avg_reader_cost + np.sum(Tn) / N_print
                     avg_samples = np.sum(Sn) / N_print
                     ips = samples / batch_cost
-=======
-                    pde=self.pde
-                )
->>>>>>> 7cd44cd8
 
                 loss.backward()
                 self.opt.step()
@@ -325,12 +312,14 @@
                 )
 
                 if tipc_test_mode is True:  # tipc test
-                    print(f'..., ... , loss: \
+                    print(
+                        f"..., ... , loss: \
                         {float(loss)}, avg_reader_cost: \
                         {avg_reader_cost} sec, avg_batch_cost: \
                         {avg_batch_cost} sec, avg_samples: \
                         {avg_samples}, ips: \
-                        {ips} samples/s')
+                        {ips} samples/s"
+                    )
 
                 # write loss for visual DL
                 if config.visualdl_enabled() == True:
@@ -384,7 +373,7 @@
                     inputs_attr=inputs_attr,
                     nlabels=nlabels,
                     labels_attr=labels_attr,
-                    pde=self.pde
+                    pde=self.pde,
                 )
                 return loss
 
@@ -448,8 +437,10 @@
 
             return self.outs
         else:
-            print("Please specify the optimizer, now only the adam, "
-                  "lbfgs and bfgs optimizers are supported.")
+            print(
+                "Please specify the optimizer, now only the adam, "
+                "lbfgs and bfgs optimizers are supported."
+            )
             exit()
 
         # close writer in visual DL
@@ -623,7 +614,7 @@
                     inputs_attr=self.inputs_attr,
                     nlabels=nlabels,
                     labels_attr=self.labels_attr,
-                    pde=self.pde
+                    pde=self.pde,
                 )
 
                 if self.opt is minimize_lbfgs or self.opt is minimize_bfgs:
