"""Copyright (c) 2023 PaddlePaddle Authors. All Rights Reserved.

Licensed under the Apache License, Version 2.0 (the "License");
you may not use this file except in compliance with the License.
You may obtain a copy of the License at

    http://www.apache.org/licenses/LICENSE-2.0

Unless required by applicable law or agreed to in writing, software
distributed under the License is distributed on an "AS IS" BASIS,
WITHOUT WARRANTIES OR CONDITIONS OF ANY KIND, either express or implied.
See the License for the specific language governing permissions and
limitations under the License.
"""

import copy

from ppsci.equation.pde import PDE
from ppsci.equation.pde import NavierStokes
from ppsci.equation.pde import NormalDotVec
from ppsci.equation.pde import Poisson
from ppsci.equation.pde import Vibration
from ppsci.utils import logger
from ppsci.utils import misc

<<<<<<< HEAD
__all__ = ["PDE", "NavierStokes", "Poisson", "NormalDotVec", "Vibration"]
=======
__all__ = ["build_equation", "PDE", "NavierStokes", "Poisson", "NormalDotVec"]
>>>>>>> 862076b1


def build_equation(cfg):
    """Build equation(s)

    Args:
        cfg (List[AttrDict]): Equation(s) config list.

    Returns:
        Dict[str, Equation]: Equation(s) in dict.
    """
    if cfg is None:
        return None
    cfg = copy.deepcopy(cfg)
    eq_dict = misc.PrettyOrderedDict()
    for _item in cfg:
        eq_cls = next(iter(_item.keys()))
        eq_cfg = _item[eq_cls]
        eq_name = eq_cfg.pop("name", eq_cls)
        eq_dict[eq_name] = eval(eq_cls)(**eq_cfg)

        logger.debug(str(eq_dict[eq_name]))

    return eq_dict<|MERGE_RESOLUTION|>--- conflicted
+++ resolved
@@ -21,13 +21,15 @@
 from ppsci.equation.pde import Poisson
 from ppsci.equation.pde import Vibration
 from ppsci.utils import logger
-from ppsci.utils import misc
 
-<<<<<<< HEAD
-__all__ = ["PDE", "NavierStokes", "Poisson", "NormalDotVec", "Vibration"]
-=======
-__all__ = ["build_equation", "PDE", "NavierStokes", "Poisson", "NormalDotVec"]
->>>>>>> 862076b1
+__all__ = [
+    "PDE",
+    "NavierStokes",
+    "Poisson",
+    "NormalDotVec",
+    "Vibration",
+    "build_equation",
+]
 
 
 def build_equation(cfg):
