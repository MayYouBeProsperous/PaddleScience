--- conflicted
+++ resolved
@@ -17,25 +17,16 @@
 from ppsci.equation.pde import PDE
 from ppsci.equation.pde import NavierStokes
 from ppsci.equation.pde import NormalDotVec
-<<<<<<< HEAD
-from ppsci.equation.pde import Poisson
 from ppsci.equation.pde import Vibration
-=======
->>>>>>> e499cb7a
 from ppsci.utils import logger
 
-<<<<<<< HEAD
 __all__ = [
     "PDE",
     "NavierStokes",
-    "Poisson",
     "NormalDotVec",
     "Vibration",
     "build_equation",
 ]
-=======
-__all__ = ["build_equation", "PDE", "NavierStokes", "NormalDotVec"]
->>>>>>> e499cb7a
 
 
 def build_equation(cfg):
